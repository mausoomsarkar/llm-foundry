--- conflicted
+++ resolved
@@ -15,12 +15,8 @@
     'hf_prefix_lm': ComposerHFPrefixLM,
     'hf_t5': ComposerHFT5,
     'openai_causal_lm': OpenAICausalLMEvalWrapper,
-<<<<<<< HEAD
-    'openai_chat': OpenAIChatAPIEvalWrapper,
-    'mpssm_causal_lm': ComposerMPSSMCausalLM
-=======
     'fmapi_causal_lm': FMAPICasualLMEvalWrapper,
     'openai_chat': OpenAIChatAPIEvalWrapper,
     'fmapi_chat': FMAPIChatAPIEvalWrapper,
->>>>>>> 4961436f
+    'mpssm_causal_lm': ComposerMPSSMCausalLM,
 }